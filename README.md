# Single-cell Hierarchical Poisson Factorization

<<<<<<< HEAD
Pre-release of Single-cell Hierarchical Poisson Factorization (scHPF), as described in the forthcoming manuscript: *De novo* Gene Signature Identification from Single-Cell RNA-Seq with Hierarchical Poisson Factorization by Levitin *et al.*

## About
scHPF is a tool for _de novo_ discovery of both discrete and continuous expression patterns in single-cell RNA\-sequencing (scRNA-seq). It adapts [Hierarchical Poisson Factorization](http://www.cs.columbia.edu/~blei/papers/GopalanHofmanBlei2015.pdf) to model the sparsity of scRNA-seq data and avoid prior normalization. We have found scHPF especially useful in scRNA-seq of complex tissues that are not fully described by clustering or pseudo-temporal ordering. Algorithmic details, benchmarking against alternative methods, and scHPF's application to a spatially sampled high-grade glioma can be found in our [paper on bioarxiv](link).
=======
Pre-release of [Single-cell Hierarchical Poisson Factorization (scHPF)](bioarxiv_link), as described in the forthcoming manuscript: *De novo* Gene Signature Identification from Single-Cell RNA-Seq with Hierarchical Poisson Factorization.

scHPF is a tool for _de novo_ discovery of both discrete and continuous expression patterns in single-cell RNA\-sequencing (scRNA-seq) data. It adapts [Hierarchical Poisson Factorization](http://www.cs.columbia.edu/~blei/papers/GopalanHofmanBlei2015.pdf) to model the sparsity of scRNA-seq data and avoid prior normalization. We have found scHPF especially useful in scRNA-seq of complex tissues with continuous expression programs that are not fully described by clustering or developmental order. Algorithmic details, benchmarking against alternative methods, and scHPF's application to a spatially sampled high-grade glioma can be found in our [paper on bioarxiv](bioarxiv_link).
>>>>>>> 3b1923b9

## Installation
Code for preprocessing, training, and postprocessing has been tested with Python 3.6 and Tensorflow 1.3/1.8.

scHPF requires the Python packages:
- numpy
- pandas
- pyyaml
- tensorflow (for CPU)
- (optional) seaborn

For best performance, we recommend [installing tensorflow from source](https://www.tensorflow.org/install/install_source) using the MKL.  However, for easier startup, tensorflow can also be [installed from a prebuilt binary](https://www.tensorflow.org/install/). For example, the environment can be set up with anaconda on Mac as follows:
```
conda create -n tensorflow_p36 pip python=3.6 numpy scipy pandas pyyaml seaborn cython
source activate tensorflow_p36
pip install --ignore-installed --upgrade https://storage.googleapis.com/tensorflow/mac/cpu/tensorflow-1.8.0-py3-none-any.whl
```
Binaries for other operating systems are available in the [tensorflow installation guide](https://www.tensorflow.org/install/).  Regardless of how you install, we **strongly** recommend [validating your installation](https://www.tensorflow.org/install/install_linux#run_a_short_tensorflow_program) before proceeding.

## Preprocessing
scHPF's preprocessing.py command intakes a molecular count matrix for an scRNA-seq experiment with unique molecular identifiers (UMIs).  The tab-delimitted matrix should be formatted like:
> <pre>ENSEMBL_ID  GENE_SYMBOL  UMICOUNT_CELL0  UMICOUNT_CELL1 ... </pre>

The matrix should not have a header. We note that scHPF is specifically designed for scRNA-seq data with UMIs, and only takes integer molecular counts.

To preprocess the tab-delimited count matrix for a typical run, use the command:
```
python SCHPF_HOME/scHPF/preprocessing.py --input UMICOUNT_MATRIX --prefix PREFIX -o OUTPUT_DIR -m 5 --whitelist GENE_WHITELIST
```

Where OUTPUT\_DIR does not need to exist and GENE\_WHITELIST is a two column, tab-delimited text file of ENSEMBL\_IDs and GENE\_SYMBOLs (see resources folder for an example).  As written, the command formats data for training and only includes genes that are (1) on the whitelist (eg protein coding) and (2) that we observe transcripts of in at least 5 cells.  After running this command, OUTPUT\_DIR should contain a matrix 'PREFIX.matrix.txt', a list of genes 'PREFIX.genes.txt', a preprocessing log file 'preprocessing.log.yaml', and a sparse-formatted training data file 'train.tsv'. More options and details for preprocessing can be viewed with 
```
python SCHPF_HOME/scHPF/preprocessing.py -h
```

## Training
Both computation time and memory requirements for scHPF scale with the number of non-zero values in the dataset and the number of factors in the model.  For a typical 3' scRNA-seq dataset with UMIs, 90-95% sparsity, and up to 3,000 or 4,000 cells, the model can reasonably be trained on a laptop with a dual-core i7 processor and 16GB RAM (it may run reasonably at lower specs, but we haven't tested it).  For larger numbers of cells, faster computation, or running multiple training sessions at once, we recommend a remote instance such as an AWS EC2 m4.xlarge, m4.2xlarge, or m4.4xlarge instance.  Datasets with more than 15,000 cells and a large number of factors may benefit from memory-intensive instance types and the training flag `--low-mem`, which avoids some memory-intensive summary statistic computations. 

Inference can be run using the train.py program.  For example:
```
python SCHPF_HOME/scHPF/scHPF/train.py -i PREPROCESSING_OUTPUT_DIR -o TRAINING_OUTPUT_DIR -k 7 -t 5
```
This command performs approximate Bayesian inference on scHPF with, in this instance, seven factors and five different random initializations (in sequence). scHPF will automatically select the trial with the highest log likelikhood, and save the model in a subdirectory of TRAINING\_OUTPUT\_DIR with a name that states the value of k used and the id of the best run.  For example, the output of the previous command might be saved in 'TRAINING\_OUTPUT\_DIR/k007.run3;. More options for training can be viewed with
```
python SCHPF_HOME/scHPF/train.py -h
```

## Extracting scores
To extract gene and cell scores from a trained scHPF model, run
```
python SCHPF_HOME/scHPF/postprocessing.py score --param-dir PARAM_DIR --tab-delim
```
Where PARAM\_DIR is the subdirectory of TRAINING\_OUTPUT\_DIR in which the trained model was saved by the train.py command.  Cell and gene scores will be saved in 'TRAINING\_OUTPUT\_DIR/score/cell\_hnorm.txt' and 'TRAINING\_OUTPUT\_DIR/score/gene\_hnorm.txt'. 'cell\_hnorm.txt' is a cell by factor matrix of cell scores, where cells are in the same order as the original input matrix. 'gene\_hnorm.txt' is a gene by factor matrix of gene scores, where genes are in the same order as the genes in the PREFIX.genes.txt file produced by the preprocessing command.

## ETC
<<<<<<< HEAD
More detailed tutorials on using scHPF to analyze scRNA-seq data, including code for enrichment analysis on factors, worked jupyter notebooks, and guides for selecting the number of factors, will be posted in the coming days. 
=======
More detailed tutorials on using scHPF to analyze scRNA-seq data, including code for enrichment analysis on factors, worked jupyter notebooks, and an example selecting the number of factors will be posted in the coming days. 
>>>>>>> 3b1923b9
<|MERGE_RESOLUTION|>--- conflicted
+++ resolved
@@ -1,15 +1,8 @@
 # Single-cell Hierarchical Poisson Factorization
 
-<<<<<<< HEAD
-Pre-release of Single-cell Hierarchical Poisson Factorization (scHPF), as described in the forthcoming manuscript: *De novo* Gene Signature Identification from Single-Cell RNA-Seq with Hierarchical Poisson Factorization by Levitin *et al.*
-
-## About
-scHPF is a tool for _de novo_ discovery of both discrete and continuous expression patterns in single-cell RNA\-sequencing (scRNA-seq). It adapts [Hierarchical Poisson Factorization](http://www.cs.columbia.edu/~blei/papers/GopalanHofmanBlei2015.pdf) to model the sparsity of scRNA-seq data and avoid prior normalization. We have found scHPF especially useful in scRNA-seq of complex tissues that are not fully described by clustering or pseudo-temporal ordering. Algorithmic details, benchmarking against alternative methods, and scHPF's application to a spatially sampled high-grade glioma can be found in our [paper on bioarxiv](link).
-=======
 Pre-release of [Single-cell Hierarchical Poisson Factorization (scHPF)](bioarxiv_link), as described in the forthcoming manuscript: *De novo* Gene Signature Identification from Single-Cell RNA-Seq with Hierarchical Poisson Factorization.
 
 scHPF is a tool for _de novo_ discovery of both discrete and continuous expression patterns in single-cell RNA\-sequencing (scRNA-seq) data. It adapts [Hierarchical Poisson Factorization](http://www.cs.columbia.edu/~blei/papers/GopalanHofmanBlei2015.pdf) to model the sparsity of scRNA-seq data and avoid prior normalization. We have found scHPF especially useful in scRNA-seq of complex tissues with continuous expression programs that are not fully described by clustering or developmental order. Algorithmic details, benchmarking against alternative methods, and scHPF's application to a spatially sampled high-grade glioma can be found in our [paper on bioarxiv](bioarxiv_link).
->>>>>>> 3b1923b9
 
 ## Installation
 Code for preprocessing, training, and postprocessing has been tested with Python 3.6 and Tensorflow 1.3/1.8.
@@ -65,8 +58,4 @@
 Where PARAM\_DIR is the subdirectory of TRAINING\_OUTPUT\_DIR in which the trained model was saved by the train.py command.  Cell and gene scores will be saved in 'TRAINING\_OUTPUT\_DIR/score/cell\_hnorm.txt' and 'TRAINING\_OUTPUT\_DIR/score/gene\_hnorm.txt'. 'cell\_hnorm.txt' is a cell by factor matrix of cell scores, where cells are in the same order as the original input matrix. 'gene\_hnorm.txt' is a gene by factor matrix of gene scores, where genes are in the same order as the genes in the PREFIX.genes.txt file produced by the preprocessing command.
 
 ## ETC
-<<<<<<< HEAD
-More detailed tutorials on using scHPF to analyze scRNA-seq data, including code for enrichment analysis on factors, worked jupyter notebooks, and guides for selecting the number of factors, will be posted in the coming days. 
-=======
 More detailed tutorials on using scHPF to analyze scRNA-seq data, including code for enrichment analysis on factors, worked jupyter notebooks, and an example selecting the number of factors will be posted in the coming days. 
->>>>>>> 3b1923b9
