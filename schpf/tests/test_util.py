--- conflicted
+++ resolved
@@ -5,12 +5,8 @@
 from scipy.sparse import coo_matrix
 import pytest
 
-<<<<<<< HEAD
-from schpf import max_pairwise
+from schpf import max_pairwise, max_pairwise_table
 from schpf.util import split_coo_rows, collapse_coo_rows, insert_coo_rows
-=======
-from schpf import max_pairwise, max_pairwise_table
->>>>>>> a434ec00
 
 
 def test_overlap():
@@ -26,8 +22,31 @@
             [0.92531954, 0.23635494, 0.29327799, 0.40788107, 0.95974159],
             [0.42295065, 0.5725946 , 0.59206089, 0.76534785, 0.77961214]])
     assert_equal(max_pairwise(X, ntop=3)[0], 2)
-<<<<<<< HEAD
-    assert_equal(max_pairwise(X, ntop=3, second_greatest=True)[0], 1)
+    assert_equal(max_pairwise(X, ntop=3, second_greatest=True)[0], 2)
+
+
+def test_overlap_table():
+    X = np.array([
+            [13, 11,  2, 13,  5, 12,  5],
+            [ 8,  6,  0,  6,  8, 14,  6],
+            [11, 13, 11, 11, 14,  8, 10],
+            [ 1, 12,  8, 14,  7,  1,  3],
+            [ 0,  1, 10, 12,  3,  5,  2],
+            [ 3,  2,  6,  5,  9,  2,  1],
+            [ 9,  3,  7,  2,  4,  3,  7],
+            [ 4,  4, 12,  7, 13, 10,  0],
+            [ 7,  0,  9,  8,  6,  6, 12],
+            [14, 14, 13,  9, 10,  9, 14],
+            [ 2,  9,  4, 10, 12,  7, 13],
+            [ 6, 10,  3,  1,  0, 11,  4],
+            [12,  8,  1,  0,  2, 13,  9],
+            [ 5,  7, 14,  3, 11,  4, 11],
+            [10,  5,  5,  4,  1,  0,  8] ])
+    ntop_list = [1,2,3,4,5,6]
+    table = max_pairwise_table(X, ntop_list=ntop_list)
+    assert np.all(table.max_overlap >= table.max2_overlap)
+    assert np.all(np.diff(table.max_overlap.values) >= 0 )
+    assert np.all(np.diff(table.max2_overlap.values) >= 0 )
 
 
 def test_split_coo_rows():
@@ -99,30 +118,3 @@
         b_indices = [1,1]
         insert_coo_rows(a, b, b_indices)
     assert "must be ordered" in str(execinfo.value)
-=======
-    assert_equal(max_pairwise(X, ntop=3, second_greatest=True)[0], 2)
-
-
-def test_overlap_table():
-    X = np.array([
-            [13, 11,  2, 13,  5, 12,  5],
-            [ 8,  6,  0,  6,  8, 14,  6],
-            [11, 13, 11, 11, 14,  8, 10],
-            [ 1, 12,  8, 14,  7,  1,  3],
-            [ 0,  1, 10, 12,  3,  5,  2],
-            [ 3,  2,  6,  5,  9,  2,  1],
-            [ 9,  3,  7,  2,  4,  3,  7],
-            [ 4,  4, 12,  7, 13, 10,  0],
-            [ 7,  0,  9,  8,  6,  6, 12],
-            [14, 14, 13,  9, 10,  9, 14],
-            [ 2,  9,  4, 10, 12,  7, 13],
-            [ 6, 10,  3,  1,  0, 11,  4],
-            [12,  8,  1,  0,  2, 13,  9],
-            [ 5,  7, 14,  3, 11,  4, 11],
-            [10,  5,  5,  4,  1,  0,  8] ])
-    ntop_list = [1,2,3,4,5,6]
-    table = max_pairwise_table(X, ntop_list=ntop_list)
-    assert np.all(table.max_overlap >= table.max2_overlap)
-    assert np.all(np.diff(table.max_overlap.values) >= 0 )
-    assert np.all(np.diff(table.max2_overlap.values) >= 0 )
->>>>>>> a434ec00
